<project xmlns="http://maven.apache.org/POM/4.0.0" xmlns:xsi="http://www.w3.org/2001/XMLSchema-instance"
  xsi:schemaLocation="http://maven.apache.org/POM/4.0.0 http://maven.apache.org/xsd/maven-4.0.0.xsd">
  <parent>
    <groupId>io.entgra.org.gurux</groupId>
    <artifactId>io.entgra.gurux.dlms.java</artifactId>
    <version>4.0.23-entgra-v1</version>
  </parent>
  <modelVersion>4.0.0</modelVersion>
<<<<<<< HEAD
  <artifactId>io.entgra.gurux.dlms</artifactId>
  <version>4.0.23-entgra-v1</version>
  <packaging>bundle</packaging>
  <name>io.entgra.gurux.dlms.java</name>
=======
  <groupId>org.gurux</groupId>
  <artifactId>gurux.dlms</artifactId>
  <version>4.0.24</version>
  <packaging>jar</packaging>
  <name>gurux.dlms.java</name>
>>>>>>> 97b255dc
  <url>http://www.gurux.org</url>
  <description>gurux.dlms.java package is used to communicate with DLMS devices.</description>
  <developers>
    <developer>
      <id>Gurux</id>
      <name>Gurux Ltd.</name>
      <email>gurux@gurux.org</email>
      <url>http://www.gurux.org</url>
      <organization>Gurux Ltd.</organization>
      <organizationUrl>http://www.gurux.org</organizationUrl>
      <roles>
        <role>architect</role>
        <role>developer</role>
      </roles>
      <timezone>Europe/Helsinki</timezone>
      <properties>
        <picUrl>http://www.gurux.org/images/gurux-avatar.png</picUrl>
      </properties>
    </developer>
    <developer>
      <id>Entgra</id>
      <name>Entgra (pvt) Ltd.</name>
      <email>dev@entgra.io</email>
      <url>http://entgra.io</url>
      <organization>Entgra (pvt) Ltd.</organization>
      <organizationUrl>http://entgra.io</organizationUrl>
      <roles>
        <role>developer</role>
      </roles>
    </developer>
  </developers>
  <properties>
    <project.build.sourceEncoding>UTF-8</project.build.sourceEncoding>
    <maven.compiler.source>7</maven.compiler.source>
    <maven.compiler.target>1.7</maven.compiler.target>
  </properties>
  <scm>
<<<<<<< HEAD
    <connection>scm:git:https://github.com/entgra-gpl/gurux.dlms.java.git</connection>
    <url>https://github.com/entgra-gpl/gurux.dlms.java/</url>
    <developerConnection>scm:git:https://github.com/entgra-gpl/gurux.dlms.java.git</developerConnection>
    <tag>v4.0.23</tag>
=======
    <connection>scm:git:https://github.com/gurux/gurux.dlms.java.git</connection>
    <url>https://github.com/gurux/gurux.dlms.java/</url>
    <developerConnection>scm:git:https://github.com/gurux/gurux.dlms.java.git</developerConnection>
    <tag>v4.0.24</tag>
>>>>>>> 97b255dc
  </scm>
 <!-- Update component to Central repository. -->
  <distributionManagement>
    <snapshotRepository>
      <id>maven-snapshots</id>
      <url>http://nexus.entgra.io/repository/maven-snapshots/</url>
    </snapshotRepository>
    <repository>
      <id>maven-release</id>
      <url>http://nexus.entgra.io/repository/maven-releases/</url>
    </repository>
  </distributionManagement>

  <build>
    <plugins>
      <!-- Generate javadoc. -->
      <plugin>
        <groupId>org.apache.maven.plugins</groupId>
        <artifactId>maven-javadoc-plugin</artifactId>
        <version>3.2.0</version>
        <executions>
          <execution>
           <id>attach-javadocs</id>
             <goals>
               <goal>jar</goal>
            </goals>
          </execution>
        </executions>
      </plugin>
      <plugin>       
        <groupId>org.apache.maven.plugins</groupId>
        <artifactId>maven-release-plugin</artifactId>
        <version>3.0.0-M1</version>
        <configuration>
          <tagNameFormat>v@{project.version}</tagNameFormat>
          <autoVersionSubmodules>true</autoVersionSubmodules>
          <releaseProfiles>releases</releaseProfiles>
        </configuration>
      </plugin>
      <plugin>
        <groupId>org.apache.felix</groupId>
        <artifactId>maven-bundle-plugin</artifactId>
        <version>1.4.0</version>
        <extensions>true</extensions>
        <configuration>
          <instructions>
            <Bundle-SymbolicName>${project.artifactId}</Bundle-SymbolicName>
            <Bundle-Name>${project.artifactId}</Bundle-Name>
            <Bundle-Version>${project.version}</Bundle-Version>
            <Bundle-Description>GuruX DLMS Consolidated Library</Bundle-Description>
            <Export-Package>
              !gurux.dlms.internal,
              *
            </Export-Package>
            <Embed-Transitive>true</Embed-Transitive>
            <Private-Package>gurux.dlms.internal</Private-Package>
            <Import-Package>
              javax.crypto.*,
              javax.xml.*,
              javax.swing,
              org.w3c.dom,
              org.xml.sax
            </Import-Package>
          </instructions>
        </configuration>
      </plugin>
    </plugins>
  </build>
  <profiles>
    <profile>
      <id>releases</id>
      <build>
       	<plugins>
	      <plugin>
	        <artifactId>maven-source-plugin</artifactId>
	            <executions>
	                <execution>
	                    <id>attach-sources</id>
	                    <goals>
	                        <goal>jar</goal>
	                    </goals>
	                </execution>
	            </executions>
	      </plugin>    
          <!--  Sign the component. -->
<!--          <plugin>-->
<!--            <groupId>org.apache.maven.plugins</groupId>-->
<!--            <artifactId>maven-gpg-plugin</artifactId>-->
<!--            <version>1.5</version>-->
<!--            <executions>-->
<!--              <execution>-->
<!--                <id>sign-artifacts</id>-->
<!--                <phase>verify</phase>-->
<!--                <goals>-->
<!--                  <goal>sign</goal>-->
<!--                </goals>-->
<!--              </execution>-->
<!--            </executions>-->
<!--          </plugin>-->
          <!-- Deployment and release -->
          <plugin>
            <groupId>org.apache.maven.plugins</groupId>
            <artifactId>maven-release-plugin</artifactId>
            <version>2.5.1</version>
            <configuration>
              <preparationGoals>clean install</preparationGoals>
              <autoVersionSubmodules>true</autoVersionSubmodules>
            </configuration>
            </plugin>
        </plugins>
      </build>
    </profile>
  </profiles>

  <dependencies>
    <dependency>
      <groupId>junit</groupId>
      <artifactId>junit</artifactId>
      <version>4.8.1</version>
      <scope>test</scope>
    </dependency>
    <dependency>
      <groupId>org.gurux</groupId>
      <artifactId>gurux.net</artifactId>
      <version>1.0.21</version>
    </dependency>
  </dependencies>

  <licenses>
    <license>
      <name>GNU General Public License, version 2</name>
      <url>http://www.gnu.org/licenses/gpl-2.0.txt</url>
    </license>
  </licenses>
  <organization>
    <url>http://entgra.io</url>
    <name>Entgra (pvt) Ltd.</name>
  </organization>
</project><|MERGE_RESOLUTION|>--- conflicted
+++ resolved
@@ -6,18 +6,10 @@
     <version>4.0.23-entgra-v1</version>
   </parent>
   <modelVersion>4.0.0</modelVersion>
-<<<<<<< HEAD
   <artifactId>io.entgra.gurux.dlms</artifactId>
-  <version>4.0.23-entgra-v1</version>
+  <version>4.0.24-entgra-v1</version>
   <packaging>bundle</packaging>
   <name>io.entgra.gurux.dlms.java</name>
-=======
-  <groupId>org.gurux</groupId>
-  <artifactId>gurux.dlms</artifactId>
-  <version>4.0.24</version>
-  <packaging>jar</packaging>
-  <name>gurux.dlms.java</name>
->>>>>>> 97b255dc
   <url>http://www.gurux.org</url>
   <description>gurux.dlms.java package is used to communicate with DLMS devices.</description>
   <developers>
@@ -55,17 +47,10 @@
     <maven.compiler.target>1.7</maven.compiler.target>
   </properties>
   <scm>
-<<<<<<< HEAD
     <connection>scm:git:https://github.com/entgra-gpl/gurux.dlms.java.git</connection>
     <url>https://github.com/entgra-gpl/gurux.dlms.java/</url>
     <developerConnection>scm:git:https://github.com/entgra-gpl/gurux.dlms.java.git</developerConnection>
-    <tag>v4.0.23</tag>
-=======
-    <connection>scm:git:https://github.com/gurux/gurux.dlms.java.git</connection>
-    <url>https://github.com/gurux/gurux.dlms.java/</url>
-    <developerConnection>scm:git:https://github.com/gurux/gurux.dlms.java.git</developerConnection>
     <tag>v4.0.24</tag>
->>>>>>> 97b255dc
   </scm>
  <!-- Update component to Central repository. -->
   <distributionManagement>
@@ -187,11 +172,6 @@
       <version>4.8.1</version>
       <scope>test</scope>
     </dependency>
-    <dependency>
-      <groupId>org.gurux</groupId>
-      <artifactId>gurux.net</artifactId>
-      <version>1.0.21</version>
-    </dependency>
   </dependencies>
 
   <licenses>
